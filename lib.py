from typing import List, Tuple

import math
import random
import string

import datasets
import numpy as np
import sklearn
import sklearn.tree
import ctranslate2
import transformers

def prepare_dataset(
  dataset: datasets.Dataset,
  text_column: str = "text",
  label_column: str = "label",
  template: str = 'Input: %s\nOutput: %s',
  num_shots: int = 128,
  num_prompts: int = 40,
  seed: int = 42,
) -> Tuple[List[str], Tuple[List[str], List[int]], List[str], str]:
  """Prepares a dataset for Tree Prompting.

  Args:
    dataset (datasets.Dataset) - the dataset to use for tree construction
    template (str) - template for combining data point and label
    column (str) - name of column to get text from, defaults to
      "text"
    label_column (str) - name of the column with label
    template (str) - template for combining data point and label
    num_shots (int) - number of data points in context per prompt
    num_prompts (int) - number of prompts to use for feature generation
    seed (int) - random seed

  Returns:
    prompts (List(str)) - the list of prompts for feature generation
    data (List(str), List(int)) - list of data points that will be used w/ prompts
      to create features
    labels (Dict[str, str]) - the class labels used in prompt generation,
      as a mapping from dataset labels to the string labels we assigned them
    template (str) - template to use for new data
  """    
  rng = np.random.default_rng(seed=seed)

  X_train_text = dataset[text_column]
  y_train = dataset[label_column]

  unique_ys = sorted(list(set(y_train)))
  examples_by_y = {}
  for y in unique_ys:
      examples_by_y[y] = sorted(
          list(filter(lambda ex: ex[1] == y, zip(X_train_text, y_train)))
      )
    
  num_labels = len(unique_ys)
  verbalizer = { y: L for L, y in zip(string.ascii_uppercase[:num_labels], unique_ys) }
  print("Verbalizer:", verbalizer)
  prompts = []

  # Create num_prompts prompts
  while len(prompts) < num_prompts:
    # Create a prompt with demonstration for each class
    prompt = ""
    chosen_examples = {
        y: rng.choice(
            examples,
            size=num_shots,
            replace=(len(examples) < num_shots),
        )
        for y, examples in examples_by_y.items()
    }

    # Take an even number of demonstrations per class, but shuffle them.
    demo_classes = unique_ys * \
        math.ceil(num_shots //
                  len(unique_ys))
    random.shuffle(demo_classes)
    demo_classes = demo_classes[:num_shots]

    for idx, y in enumerate(demo_classes):
        text, _ = chosen_examples[y][idx]
        prompt += template % (text, verbalizer[y]) + "\n"
    if prompt not in prompts:
        prompts.append(prompt)
  
  return prompts, (X_train_text, y_train), verbalizer, template

def create_features(
  prompts: List[str],
  data: List[str],
  labels: List[str],
  model, tokenizer, batch_size = 20
) -> List[List[int]]:
<<<<<<< HEAD
    
    # Pretokenize and batch.
    data_new = []
    attn_old = []
    answers = []
    for i in range(0, (len(data)) - batch_size,batch_size):
        prompts_batch = ["Input: " + data[j] + "\nOutput:" for j in range(i, i + batch_size)]
        inputs = tokenizer(
            prompts_batch,
            return_tensors="pt",
            return_attention_mask=True,
            padding=True,
            max_length=128,
            truncation=True
        )
        attn_old.append(inputs["attention_mask"].clone())
        data_new.append(inputs)
        answers.append(labels[i: i + batch_size])

    # Main loop
    results = []
    for i, prompt in enumerate(prompts):
        print("Prompting: ", i)
        tokens = tokenizer(
            [prompt + ""],
            return_tensors='pt',
            max_length=2000,
            truncation=True
        ).to("cuda")
        with torch.no_grad():
            outputs = model.forward(**tokens)
        
        # Setup prompt caching
        past_key_values_new = []
        past_key_values = outputs["past_key_values"]
        for i in range(len(past_key_values)):
            past_key_values_new.append(
                [
                    past_key_values[i][0].expand(batch_size, -1, -1, -1),
                    past_key_values[i][1].expand(batch_size, -1, -1, -1),
                ]
            )
        z = torch.zeros(
                batch_size, past_key_values[0][0].shape[-2]
        ).fill_(1).to("cuda")

        # Compute for each batch in dataset
        total_tokens = 0
        start = time.time()
        correct = 0
        local_result = []
        for i in range(len(data_new)):
            inputs = data_new[i].to("cuda")        
            attention_mask = attn_old[i].to("cuda")
            pos = attention_mask.sum(-1)
            attention_mask = torch.cat((z, attention_mask,),dim=-1)
            inputs["attention_mask"] = attention_mask
            with torch.no_grad():
                q = model(**inputs, past_key_values=past_key_values_new)
            for k in range(len(prompts_batch)):
                token_output_position = pos[k].item() - 1
                total_tokens += token_output_position
                val = tokenizer.decode(q["logits"][k, token_output_position].argmax())
                local_result.append(val)
                correct += (val == ("B" if answers[i][k] else "A"))
            if i % 10 == 10-1:
                print(correct, "t/s: ", total_tokens / (time.time() - start))
        results.append(local_result)
    return results

def load_awq_model():
  """
  requires `pip install autoawq` with GPU >= 8.0
  """
  from awq import AutoAWQForCausalLM
  from transformers import AutoTokenizer

  model_name_or_path = "TheBloke/Mistral-7B-Instruct-v0.1-AWQ"

  # Load model
  model = AutoAWQForCausalLM.from_quantized(model_name_or_path, fuse_layers=False,
                                            trust_remote_code=False, safetensors=True)
  tokenizer = AutoTokenizer.from_pretrained(model_name_or_path, trust_remote_code=False)
  tokenizer.padding_side="right"
  tokenizer.pad_token = tokenizer.eos_token
  return model, tokenizer
  
=======
  tokenizer = transformers.AutoTokenizer.from_pretrained("mistralai/Mistral-7B-v0.1")

  # Load LM
  generation_model_path = './models/ctranslate2'
  generator = ctranslate2.Generator(generation_model_path, device='cuda')
>>>>>>> 7c74e2b4

  data_train = data[0]
  features = [[None for _ in range(len(data_text))] for _ in range(len(prompts))]

  for i, system_prompt in enumerate(prompts):
    start_tokens = [tokenizer.convert_ids_to_tokens(tokenizer.encode(system_prompt + 'Input: ' + item + '\nOutput:')) for item in data_train]
    s_tokens = []
    for b in start_tokens:
      if len(b) > 2048:
        b = b[-2048:]
      s_tokens.append(b)
    start_tokens = s_tokens

    step_results = generator.generate_batch(
      #prompt=prompt_tokens,
      #static_prompt=system_prompt_tokens,
      start_tokens=start_tokens,
      max_length=2,
      sampling_topk=10,
      sampling_temperature=0.7
    )
    for j, step_result in enumerate(step_results):
      features[i][j] = step_result.sequences
  return features



class PromptTree:
  llm: Any # language model
  _clf: sklearn.tree.DecisionTreeClassifier # internal decision tree
  def __init__(
      self, 
      llm: Any,
      prompts: List[str],
      data: List[str],
      labels: List[str],
      verbalizer: Dict[str, str],
      max_leaf_nodes: int = 10,
      seed: int = 42
    ):
      self.llm = llm
      self.prompts = prompts
      prompt_cache, features = create_features(
          llm=llm, prompts=prompts, data=data, labels=labels
      )
      self._clf = sklearn.tree.DecisionTreeClassifier(
        max_leaf_nodes=max_leaf_nodes,
        random_state=seed,
      )
      X, y = data
      self._clf_.fit(X, y)
    
  def _features_from_text(self, text: List[str]) -> List[List[int]]:
    raise NotImplementedError

  def predict_proba(self, X_text):
      prompt_features = self._features_from_text(
          X_text
      )
      return self.clf_.predict_proba(prompt_features)

  def predict(self, X):
      labels = self.predict_proba(X).argmax(axis=1)
      return map(self.verbalizer.get, labels)


prompts, data, verbalizer = prepare_dataset(dataset["train"])
tree = PromptTree(
    llm=llm,
    prompts=prompts,
    data=data,
    verbalizer=verbalizer,
)<|MERGE_RESOLUTION|>--- conflicted
+++ resolved
@@ -92,7 +92,6 @@
   labels: List[str],
   model, tokenizer, batch_size = 20
 ) -> List[List[int]]:
-<<<<<<< HEAD
     
     # Pretokenize and batch.
     data_new = []
@@ -179,38 +178,7 @@
   tokenizer.padding_side="right"
   tokenizer.pad_token = tokenizer.eos_token
   return model, tokenizer
-  
-=======
-  tokenizer = transformers.AutoTokenizer.from_pretrained("mistralai/Mistral-7B-v0.1")
-
-  # Load LM
-  generation_model_path = './models/ctranslate2'
-  generator = ctranslate2.Generator(generation_model_path, device='cuda')
->>>>>>> 7c74e2b4
-
-  data_train = data[0]
-  features = [[None for _ in range(len(data_text))] for _ in range(len(prompts))]
-
-  for i, system_prompt in enumerate(prompts):
-    start_tokens = [tokenizer.convert_ids_to_tokens(tokenizer.encode(system_prompt + 'Input: ' + item + '\nOutput:')) for item in data_train]
-    s_tokens = []
-    for b in start_tokens:
-      if len(b) > 2048:
-        b = b[-2048:]
-      s_tokens.append(b)
-    start_tokens = s_tokens
-
-    step_results = generator.generate_batch(
-      #prompt=prompt_tokens,
-      #static_prompt=system_prompt_tokens,
-      start_tokens=start_tokens,
-      max_length=2,
-      sampling_topk=10,
-      sampling_temperature=0.7
-    )
-    for j, step_result in enumerate(step_results):
-      features[i][j] = step_result.sequences
-  return features
+
 
 
 
